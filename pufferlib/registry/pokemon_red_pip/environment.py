from pdb import set_trace as T

import gymnasium

from pokegym import Environment as env_creator

import pufferlib.emulation


def make_env(headless: bool = True, state_path=None):
    '''Pokemon Red'''
<<<<<<< HEAD
    env = env_creator()
=======
    env = env_creator(headless=headless, state_path=state_path)
    env = gymnasium.wrappers.ResizeObservation(env, shape=(72, 80))
>>>>>>> 7114c005
    return pufferlib.emulation.GymnasiumPufferEnv(env=env,
        postprocessor_cls=pufferlib.emulation.BasicPostprocessor)<|MERGE_RESOLUTION|>--- conflicted
+++ resolved
@@ -9,11 +9,6 @@
 
 def make_env(headless: bool = True, state_path=None):
     '''Pokemon Red'''
-<<<<<<< HEAD
-    env = env_creator()
-=======
     env = env_creator(headless=headless, state_path=state_path)
-    env = gymnasium.wrappers.ResizeObservation(env, shape=(72, 80))
->>>>>>> 7114c005
     return pufferlib.emulation.GymnasiumPufferEnv(env=env,
         postprocessor_cls=pufferlib.emulation.BasicPostprocessor)