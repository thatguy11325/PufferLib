--- conflicted
+++ resolved
@@ -105,7 +105,13 @@
         self.recurrent = torch.nn.LSTM(
             input_size, hidden_size, num_layers=num_layers)
 
-    def forward(self, x, state):
+        for name, param in self.recurrent.named_parameters():
+            if "bias" in name:
+                nn.init.constant_(param, 0)
+            elif "weight" in name:
+                nn.init.orthogonal_(param, 1.0)
+
+    def forward(self, x, state, done):
         shape, tensor_shape = x.shape, self.observation_space.shape
         x_dims, tensor_dims = len(shape), len(tensor_shape)
         if x_dims == tensor_dims + 1:
@@ -118,11 +124,31 @@
             raise ValueError('Invalid tensor shape', shape)
 
         x = x.reshape(B*TT, *tensor_shape)
+
         hidden, lookup = self.policy.encode_observations(x)
         assert hidden.shape == (B*TT, self.input_size)
 
-        hidden = hidden.view(TT, B, self.input_size)
+        hidden = hidden.reshape(B, TT, self.input_size)
+        hidden = hidden.transpose(0, 1)
+
+        # This block is the technically correct way to handle resets
+        # It also kills ~70% of the performance and is usually not worth it
+        '''
+        done = done.reshape(B, TT)
+        done = done.transpose(0, 1).unsqueeze(2)
+        new_hidden = []
+        for t in range(TT):
+            h = hidden[t:t+1]
+            d = done[t:t+1]
+            state = (state[0] * (1 - d), state[1] * (1 - d))
+            h, state = self.recurrent(h, state)
+            new_hidden.append(h)
+        hidden = torch.cat(new_hidden, dim=0)
+        '''
+
         hidden, state = self.recurrent(hidden, state)
+
+        hidden = hidden.transpose(0, 1)
         hidden = hidden.reshape(B*TT, self.hidden_size)
 
         hidden, critic = self.policy.decode_actions(hidden, lookup)
@@ -137,26 +163,6 @@
         Uses a single linear layer + relu to encode observations and a list of
         linear layers to decode actions. The value function is a single linear layer.
         '''
-<<<<<<< HEAD
-        super().__init__()
-
-        if isinstance(env, pufferlib.emulation.GymPufferEnv):
-            observation_space = env.observation_space
-            action_space = env.action_space
-        else:
-            observation_space = env.single_observation_space
-            action_space = env.single_action_space
-
-        self.encoder = nn.Linear(np.prod(observation_space.shape), hidden_size)
-
-        self.is_multidiscrete = isinstance(action_space, gym.spaces.MultiDiscrete)
-        if self.is_multidiscrete:
-            self.decoders = nn.ModuleList([nn.Linear(hidden_size, n)
-                for n in action_space.nvec])
-        else:
-            assert isinstance(action_space, gym.spaces.Discrete)
-            self.decoder = nn.Linear(hidden_size, action_space.n)
-=======
         super().__init__(env)
         self.encoder = nn.Linear(np.prod(self.observation_space.shape), hidden_size)
 
@@ -165,7 +171,6 @@
                 for n in self.action_space.nvec])
         else:
             self.decoder = nn.Linear(hidden_size, self.action_space.n)
->>>>>>> 58255f1a
 
         self.value_head = nn.Linear(hidden_size, 1)
 
