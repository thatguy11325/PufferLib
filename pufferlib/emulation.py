from pdb import set_trace as T
import itertools

import numpy as np
from contextlib import nullcontext
from collections import defaultdict
from collections import OrderedDict

import gym
from pettingzoo.utils.env import ParallelEnv

from pufferlib import utils


class Featurizer:
    def __init__(self, teams, team_id):
        self.teams = teams
        self.team_id = team_id

        assert type(teams) == dict
        assert team_id in teams

        self.num_teams = len(teams)
        self.team_size = len(teams[team_id])

    def reset(self):
        pass

    def step(self, team_obs):
        pass


class Binding:
    @property
    def raw_env_cls(self):
        '''Returns the original, unwrapped environment class used to create this binding, if available'''
        if self._raw_env_cls is None:
            raise ValueError('raw_env_cls not available when binding is not passed an env_cls')
        return self._raw_env_cls

    def raw_env_creator(self):
        '''Returns the original, unwrapped env_creator function used to create this binding'''
        with utils.Suppress() if self._suppress_env_prints else nullcontext():
            if self._raw_env_cls is None:
                return self._raw_env_creator(*self._default_args, **self._default_kwargs)
            else:
                return self._raw_env_cls(*self._default_args, **self._default_kwargs)

    @property
    def env_cls(self):
        '''Returns wrapped PufferEnv class created by this binding'''
        return self._env_cls

    def env_creator(self):
        '''Returns the wrapped PufferEnv env_creator function created by this binding'''
        return self._env_cls(*self._default_args, **self._default_kwargs)

    @property
    def single_observation_space(self):
        '''Returns the wrapped, flat observation space of a single agent.
        
        PufferLib currently assumes that all agents share the same observation space'''
        return self._single_observation_space

    @property
    def single_action_space(self):
        '''Returns the wrapped, flat action space of a single agent.
        
        PufferLib currently assumes that all agents share the same action space'''
        return self._single_action_space

    @property
    def raw_single_observation_space(self):
        '''Returns the unwrapped, structured observation space of a single agent.
        
        PufferLib currently assumes that all agents share the same observation space'''
        return self._raw_single_observation_space

    @property
    def raw_single_action_space(self):
        '''Returns the unwrapped, structured action space of a single agent.
        
        PufferLib currently assumes that all agents share the same action space'''
        return self._raw_single_action_space

    @property
    def max_agents(self):
        '''Returns the maximum number of agents in the environment'''
        return self._max_agents

    @property
    def env_name(self):
        '''Returns the environment name'''
        return self._env_name

    def __init__(self,
            env_cls=None, 
            env_creator=None,
            default_args=[],
            default_kwargs={},
            env_name=None,
            featurizer_cls=None,
            featurizer_args=[],
            featurizer_kwargs={},
            reward_shaper=None,
            teams=None,
            emulate_flat_obs=True,
            emulate_flat_atn=True,
            emulate_const_horizon=None,
            emulate_const_num_agents=True,
            suppress_env_prints=True,
            record_episode_statistics=True,
            obs_dtype=np.float32):
        '''PufferLib's core Binding class.
        
        Wraps the provided Gym or PettingZoo environment in a PufferEnv that
        behaves like a normal PettingZoo environment with several simplifications:
            - The observation space is flattened to a single vector
            - The action space is flattened to a single vector
            - The environment caches observation and action spaces for improved performance
            - The environment is reset to a fixed horizon
            - The environment is padded to a fixed number of agents in sorted order
            - If originally single-agent, the environment is wrapped in a PettingZoo environment
            - The environment records additional statistics
            - The environment has suppressed stdout and stderr to avoid poluting the console
            - The environment contains additional error checking

        The Binding class additionally provides utility functions for interacting with complex
        observation and action spaces.

        Args: 
            env_cls: Environment class to wrap. Specify this or env_creator
            env_creator: Environment creation function to wrap. Specify this or env_cls
            default_args: Default arguments for binding.env_creator and binding.raw_env_creator
            default_kwargs: Default keyword arguments for binding.env_creator and binding.raw_env_creator
            env_name: Name of the environment
            featurizer_cls: Featureizer class to use
            reward_shaper: Reward shaper to use
            emulate_flat_obs: Whether the observation space requires flattening
            emulate_flat_atn: Whether the action space requires flattening
            emulate_const_horizon: Fixed max horizon for resets, None if not applicable
            emulate_const_num_agents: Whether to pad to len(env.possible_agents) observations
            suppress_env_prints: Whether to consume all environment prints
            record_episode_statistics: Whether to record additional episode statistics
            obs_dtype: Observation data type
        '''
        assert (env_cls is None) != (env_creator is None), \
            'Specify only one of env_cls (preferred) or env_creator'

        self._env_name = env_name
        self._default_args = default_args
        self._default_kwargs = default_kwargs

        self._raw_env_cls = env_cls
        self._raw_env_creator = env_creator
        self._suppress_env_prints = suppress_env_prints

        raw_local_env = self.raw_env_creator()

        # TODO: Consider integrating these?
        # env = wrappers.AssertOutOfBoundsWrapper(env)
        # env = wrappers.OrderEnforcingWrapper(env)

        class PufferEnv(ParallelEnv):
            @utils.profile
            def _create_env(self, *args, **kwargs):
                with utils.Suppress() if suppress_env_prints else nullcontext():
                    if env_cls is None:
                        return env_creator(*args, **kwargs)
                    else:
                        return env_cls(*args, **kwargs) 

            @utils.profile
            def _reset_env(self):
                with utils.Suppress() if suppress_env_prints else nullcontext():
                    return self.env.reset()

            @utils.profile
            def _step_env(self, actions):
                with utils.Suppress() if suppress_env_prints else nullcontext():
                    return self.env.step(actions)

            @utils.profile
            def __init__(self, *args, env=None, **kwargs):
                # Populated by utils.profile decorator
                self.timers = {}
                self.prestep_timer = utils.Profiler()
                self.poststep_timer = utils.Profiler()
                self.timers['prestep_timer'] = self.prestep_timer
                self.timers['poststep_timer'] = self.poststep_timer

                if env is None:
                    self.env = self._create_env(*args, **kwargs)
                else:
                    self.env = env

                self.dummy_obs = {}
                self._step = 0
                self.done = False

<<<<<<< HEAD
                assert obs_dtype in {np.float32, np.uint8}
                self.obs_dtype = obs_dtype
                if obs_dtype == np.uint8:
                    self._obs_min = np.iinfo(obs_dtype).min
                    self._obs_max = np.iinfo(obs_dtype).max
                elif obs_dtype == np.float32:
                    self._obs_min = np.finfo(obs_dtype).min
                    self._obs_max = np.finfo(obs_dtype).max
 
                self.feature_parser = feature_parser
                self.reward_shaper = reward_shaper

=======
>>>>>>> f660533b
                self.emulate_flat_obs = emulate_flat_obs
                self.emulate_flat_atn = emulate_flat_atn
                self.emulate_const_horizon = emulate_const_horizon
                self.emulate_const_num_agents = emulate_const_num_agents
                self.emulate_multiagent = not utils.is_multiagent(self.env)
                self.suppress_env_prints = suppress_env_prints
                self.record_episode_statistics = record_episode_statistics

                if self.emulate_multiagent:
                    assert teams is None, 'Single agent env cannot specify teams'
                    self._teams = {1: [1]}

                # Standardize property vs method obs/atn space interface
                if self.emulate_multiagent:
                    self.possible_agents = [1]
                else:
                    self.possible_agents = self.env.possible_agents

                # Assign teams if not provided
                if teams is None:
                    self._teams = {a:[a] for a in self.possible_agents}
                else:
                    team_agents = set(itertools.chain.from_iterable(teams.values()))
                    assert set(self.possible_agents) == set(team_agents)
                    self._teams = teams

                # Initialize feature parser and reward shaper
                self.featurizers = {
                    team_id: featurizer_cls(
                        self._teams, team_id, *featurizer_args, **featurizer_kwargs)
                    for team_id, team in self._teams.items()
                }
                self.reward_shaper = reward_shaper

                # Override possible agents if teams are provided
                if teams is not None:
                    self.possible_agents = list(teams.keys())

                # Manual LRU since functools.lru_cache is not pickleable
                self.observation_space_cache = {}
                self.action_space_cache = {}

                # Cache observation and action spaces
                if self.emulate_const_num_agents:
                    for agent in self.possible_agents:
                        self.observation_space(agent)
                        self.action_space(agent)

                # Set env metadata
                if hasattr(self.env, 'metadata'):
                    self.metadata = self.env.metadata
                else:
                    self.metadata = {}

            @property
            def max_agents(self):
                return len(self.possible_agents)

            @utils.profile
            def action_space(self, agent):
                '''Flattened (MultiDiscrete) and cached action space'''

                if agent in self.action_space_cache:
                    return self.action_space_cache[agent]

                # Get single/multiagent action space
                if self.emulate_multiagent:
                    atn_space = self.env.action_space
                elif teams is not None:
                    atn_space = gym.spaces.Dict(
                        {a: self.env.action_space(a) for a in teams[agent]}
                    )
                else:
                    atn_space = self.env.action_space(agent)

                if self.emulate_flat_atn:
                    assert type(atn_space) in (gym.spaces.Dict, gym.spaces.Discrete, gym.spaces.MultiDiscrete)
                    if type(atn_space) == gym.spaces.Dict:
                        atn_space = _pack_atn_space(atn_space)
                    elif type(atn_space) == gym.spaces.Discrete:
                        atn_space = gym.spaces.MultiDiscrete([atn_space.n])

                self.action_space_cache[agent] = atn_space

                return atn_space

            @utils.profile
            def observation_space(self, team_id: int):
                '''Flattened (Box) and cached observation space'''
                if team_id in self.observation_space_cache:
                    return self.observation_space_cache[team_id]

                # Get single/multiagent observation space
                if self.emulate_multiagent:
                    obs_space = self.env.observation_space
                elif teams is not None:
                    obs_space = gym.spaces.Dict({
                        a: self.env.observation_space(a) for a in teams[team_id]}
                    )
                else:
                    obs_space = self.env.observation_space(team_id)

                if team_id not in self.dummy_obs:
                    self.dummy_obs[team_id] = _zero(obs_space.sample())

                dummy = self.dummy_obs[team_id]

                # Initialize obs with dummy featurizer
                if self.featurizers:
                    dummy_featurizer = featurizer_cls(
                        self._teams, team_id, *featurizer_args, **featurizer_kwargs
                    )
                    dummy_featurizer.reset(dummy)
                    dummy = dummy_featurizer(dummy, self._step)

                if self.emulate_flat_obs:
                    dummy = _flatten_ob(dummy, self.obs_dtype)

                obs_space = gym.spaces.Box(
                    low=self._obs_min, high=self._obs_max,
                    shape=dummy.shape, dtype=self.obs_dtype
                )

                self.observation_space_cache[team_id] = obs_space
                return obs_space

            @utils.profile
            def _process_obs(self, obs, reset=False):
                '''Process observation. Shared by reset and step.'''
                if self.emulate_const_num_agents:
                    for k in self.dummy_obs:
                        if k not in obs:                                                  
                            obs[k] = self.dummy_obs[k]

                team_obs = {}
                for team_id, team in self._teams.items():
                    team_obs[team_id] = {}
                    for agent_id in team:
                        team_obs[team_id][agent_id] = obs[agent_id]

                    this_team_obs = team_obs[team_id]

                    # Feature parser is stateful
                    if reset:
                        self.featurizers[team_id].reset(this_team_obs)

                    team_obs[team_id] = self.featurizers[team_id](this_team_obs, self._step)
                obs = team_obs
            
                if self.emulate_flat_obs:
                    obs = _pack_obs(obs, self.obs_dtype)

                return obs

            def seed(self, seed):
                '''Seed the environment. Note that this is deprecated in new gym versions.'''
                self.env.seed(seed)

            @utils.profile
            def reset(self):
                '''Reset the environment and return observations'''
                self._epoch_returns = defaultdict(float)
                self._epoch_lengths = defaultdict(int)

                self.reset_calls_step = False
                obs = self._reset_env()

                if self.emulate_multiagent:
                    obs = {1: obs}
                    self.agents = [1]
                else:
                    self.agents = self.env.agents

                self.done = False

                # Some envs implement reset by calling step
                if not self.reset_calls_step:
                    obs = self._process_obs(obs, reset=True)

                # TODO: Figure out how to move featurizer to here

                self._step = 0
                return obs

            @utils.profile
            def step(self, actions, **kwargs):
                '''Step the environment and return (observations, rewards, dones, infos)'''
                assert not self.done, 'step after done'
                self.reset_calls_step = True

                # Action shape test
                if __debug__:
                    for agent, atns in actions.items():
                        assert self.action_space(agent).contains(atns)

                # Unpack actions
                with self.prestep_timer:
                    if self.emulate_flat_atn:
                        for k in list(actions):
                            if k not in self.agents:
                                del(actions[k])
                                continue

                            v = actions[k]
                            if self.emulate_multiagent:
                                orig_atn_space = self.env.action_space
                            else:
                                orig_atn_space = self.env.action_space(k)

                            if type(orig_atn_space) == gym.spaces.Discrete:
                                actions[k] = v[0]
                            else:
                                actions[k] = _unflatten(v, orig_atn_space)

                if self.emulate_multiagent:
                    action = actions[1]

                    ob, reward, done, info = self._step_env(action)

                    obs = {1: ob}
                    rewards = {1: reward}
                    dones = {1: done}
                    infos = {1: info}

                    if done:
                        self.done = True
                        self.agents = []

                else:
                    obs, rewards, dones, infos = self._step_env(actions)
                    self.agents = self.env.agents
                    self.done = len(self.agents) == 0

                # RLlib compat 
                assert '__all__' not in dones, 'Base env should not return __all__'

                self._step += 1
            
                obs = self._process_obs(obs)

                with self.poststep_timer:
                    if self.reward_shaper:
                        rewards = self.reward_shaper(rewards, self._step)

                    # Terminate episode at horizon or if all agents are done
                    if self.emulate_const_horizon is not None:
                        assert self._step <= self.emulate_const_horizon
                        if self._step == self.emulate_const_horizon:
                            self.done = True

                    # Computed before padding dones. False if no agents
                    # Pad rewards/dones/infos
                    if self.emulate_const_num_agents:
                        for k in self.dummy_obs:
                            # TODO: Check that all keys are present
                            if k not in rewards:
                                rewards[k] = 0
                            if k not in infos:
                                infos[k] = {}
                            if k not in dones:
                                dones[k] = self.done

                    # Sort by possible_agents ordering
                    sorted_obs, sorted_rewards, sorted_dones, sorted_infos = {}, {}, {}, {}
                    for agent in self.possible_agents:
                        self._epoch_lengths[agent] += 1
                        self._epoch_returns[agent] += rewards[agent]

                        if self.record_episode_statistics and dones[agent]:
                            if 'episode' not in infos[agent]:
                                infos[agent]['episode'] = {}

                            infos[agent]['episode']['r'] = self._epoch_returns[agent]
                            infos[agent]['episode']['l'] = self._epoch_lengths[agent]

                            self._epoch_lengths[agent] = 0
                            self._epoch_returns[agent] = 0
 
                        sorted_obs[agent] = obs[agent]
                        sorted_rewards[agent] = rewards[agent]
                        sorted_dones[agent] = dones[agent]
                        sorted_infos[agent] = infos[agent]

                    obs, rewards, dones, infos = sorted_obs, sorted_rewards, sorted_dones, sorted_infos

                    # Observation shape test
                    if __debug__:
                        for agent, ob in obs.items():
                            assert self.observation_space(agent).contains(ob)

                return obs, rewards, dones, infos

        self._env_cls = PufferEnv
        local_env = PufferEnv(env=raw_local_env)

        self._default_agent = local_env.possible_agents[0]
        self._max_agents = local_env.max_agents
        self._emulate_multiagent = local_env.emulate_multiagent

        self._single_observation_space = local_env.observation_space(self._default_agent)
        self._single_action_space = local_env.action_space(self._default_agent)

        if self._emulate_multiagent:
            self._raw_single_observation_space = raw_local_env.observation_space
            self._raw_single_action_space = raw_local_env.action_space
        else:
            self._raw_single_observation_space = raw_local_env.observation_space(self._default_agent)
            self._raw_single_action_space = raw_local_env.action_space(self._default_agent)


def unpack_batched_obs(obs_space, packed_obs):
    '''Unpack a batch of observations into the original observation space
    
    Call this funtion in the forward pass of your network
    '''

    assert(isinstance(obs_space, gym.Space)), 'First arg must be a gym space'

    batch = packed_obs.shape[0]
    obs = {}
    idx = 0

    flat_obs_space = _flatten(obs_space)

    for key_list, val in flat_obs_space.items():
        obs_ptr = obs
        for key in key_list[:-1]:
            if key not in obs_ptr:
                obs_ptr[key] = {}
            obs_ptr = obs_ptr[key]

        key = key_list[-1]
        inc = np.prod(val.shape)
        obs_ptr[key] = packed_obs[:, idx:idx + inc].reshape(batch, *val.shape)
        idx = idx + inc

    return obs

def _zero(ob):
    if type(ob) == np.ndarray:
        ob.fill(0)
    elif type(ob) in (dict, OrderedDict):
        for k, v in ob.items():
            _zero(ob[k])
    else:
        for v in ob:
            _zero(v)
    return ob

def _flatten(nested_dict, parent_key=None):
    types = (gym.spaces.Dict, OrderedDict, list, dict, tuple)

    if type(nested_dict) not in types:
        return nested_dict

    stack = [((), nested_dict)]
    flat_dict = {}
    while stack:
        path, current = stack.pop()
        for k, v in current.items():
            new_key = path + (k,)
            if type(v) in types:
                stack.append((new_key, v))
            else:
                flat_dict[new_key] = v

    return flat_dict

def _unflatten(ary, space, nested_dict=None, idx=0):
    outer_call = False
    if nested_dict is None:
        outer_call = True
        nested_dict = {}

    # TODO: Find a way to flip the check and the loop
    # (Added for Gym microrts)
    if type(space)  == gym.spaces.MultiDiscrete:
        return ary

    types = (gym.spaces.Dict, OrderedDict, list, dict, tuple)
    for k, v in space.items():
        if type(v) in types:
            nested_dict[k] = {}
            _, idx = _unflatten(ary, v, nested_dict[k], idx)
        else:
            nested_dict[k] = ary[idx]
            idx += 1

    if outer_call:
        return nested_dict

    return nested_dict, idx

def _pack_obs_space(obs_space, dtype=np.float32):
    assert(isinstance(obs_space, gym.Space)), 'Arg must be a gym space'

    if isinstance(obs_space, gym.spaces.Box):
        return obs_space

    flat = _flatten(obs_space)

    n = 0
    for e in flat.values():
        n += np.prod(e.shape)

    return gym.spaces.Box(
        low=-2**20, high=2**20,
        shape=(int(n),), dtype=dtype
    )

def _pack_atn_space(atn_space):
    assert(isinstance(atn_space, gym.Space)), 'Arg must be a gym space'

    if isinstance(atn_space, gym.spaces.Discrete):
        return atn_space

    flat = _flatten(atn_space)

    lens = []
    for e in flat.values():
        lens.append(e.n)

    return gym.spaces.MultiDiscrete(lens) 

def _flatten_ob(ob, dtype=None):
    # TODO: Find a better way to handle Atari
    if type(ob) == gym.wrappers.frame_stack.LazyFrames:
       ob = np.array(ob)

    #assert type(ob) == np.array

    flat = _flatten(ob)

    if type(ob) == np.ndarray:
        flat = {'': flat}

    # Preallocate the memory for the concatenated tensor
    tensors = flat.values()

    if dtype is None:
        tensors = list(tensors)
        dtype = tensors[0].dtype

    tensor_sizes = [tensor.size for tensor in tensors] 
    prealloc = np.empty(sum(tensor_sizes), dtype=dtype)

    # Fill the concatenated tensor with the flattened tensors
    start = 0
    for tensor, size in zip(tensors, tensor_sizes):
        end = start + size
        prealloc[start:end] = tensor.ravel()
        start = end

    return prealloc

def _pack_obs(obs, dtype=None):
    return {k: _flatten_ob(v, dtype) for k, v in obs.items()}

def _batch_obs(obs):
    return np.stack(list(obs.values()), axis=0)

def _pack_and_batch_obs(obs):
    obs = _pack_obs(obs)
    return _batch_obs(obs)<|MERGE_RESOLUTION|>--- conflicted
+++ resolved
@@ -198,7 +198,6 @@
                 self._step = 0
                 self.done = False
 
-<<<<<<< HEAD
                 assert obs_dtype in {np.float32, np.uint8}
                 self.obs_dtype = obs_dtype
                 if obs_dtype == np.uint8:
@@ -208,11 +207,6 @@
                     self._obs_min = np.finfo(obs_dtype).min
                     self._obs_max = np.finfo(obs_dtype).max
  
-                self.feature_parser = feature_parser
-                self.reward_shaper = reward_shaper
-
-=======
->>>>>>> f660533b
                 self.emulate_flat_obs = emulate_flat_obs
                 self.emulate_flat_atn = emulate_flat_atn
                 self.emulate_const_horizon = emulate_const_horizon
