from pdb import set_trace as T
from collections import defaultdict

import torch
import copy

import numpy as np
import pandas as pd

# Provides a pool of policies that collectively process a batch
# of observations. The batch is split across policies according
# to the sample weights provided at initialization.
class PolicyPool():
    def __init__(self, batch_size, sample_weights):

        self._active_policies = []
        self._sample_weights = sample_weights
        self._num_active_policies = len(sample_weights)

        # Create indices for splitting data across policies
        chunk_size = sum(sample_weights)
        assert batch_size % chunk_size == 0
        pattern = [i for i, weight in enumerate(sample_weights)
                for _ in range(weight)]

        # Distribute indices among sublists
        self._sample_idxs = [[] for _ in range(self._num_active_policies)]
        for idx in range(batch_size):
            sublist_idx = pattern[idx % chunk_size]
            self._sample_idxs[sublist_idx].append(idx)

    def forwards(self, obs, lstm_state=None, dones=None):
        all_actions = None
        returns = []
        for samp, policy in zip(self._sample_idxs, self._active_policies):
            if lstm_state is not None:
                atn, lgprob, _, val, (lstm_state[0][:, samp], lstm_state[1][:, samp]) = policy.model.get_action_and_value(
                    obs[samp],
                    [lstm_state[0][:, samp], lstm_state[1][:, samp]],
                    dones[samp])
            else:
                atn, lgprob, _, val = policy.model.get_action_and_value(obs[samp])

            if all_actions is None:
                all_actions = torch.zeros((len(obs), *atn.shape[1:]), dtype=atn.dtype).to(atn.device)

            returns.append((atn, lgprob, val, lstm_state, samp))
            all_actions[samp] = atn

        return all_actions, returns

    def update_scores(self, infos, info_key):
        # TODO: Check that infos is dense and sorted
        agent_infos = []
        for info in infos:
            agent_infos += list(info.values())

<<<<<<< HEAD
        policy_infos = defaultdict(list)
        for samp, policy in zip(self._sample_idxs, self._active_policies):
=======
        policy_infos = {}
        for samp, policy in zip(self.sample_idxs, self.active_policies):
>>>>>>> 5fd89e3d
            pol_infos = np.array(agent_infos)[samp]
            if policy.name not in policy_infos:
                policy_infos[policy.name] = list(pol_infos)
            else:
                policy_infos[policy.name] += list(pol_infos)

            for i in pol_infos:
                if info_key not in i:
                    continue

                self.scores[policy.name].append(i[info_key])
                self.num_scores += 1

        return policy_infos<|MERGE_RESOLUTION|>--- conflicted
+++ resolved
@@ -55,13 +55,8 @@
         for info in infos:
             agent_infos += list(info.values())
 
-<<<<<<< HEAD
-        policy_infos = defaultdict(list)
-        for samp, policy in zip(self._sample_idxs, self._active_policies):
-=======
         policy_infos = {}
         for samp, policy in zip(self.sample_idxs, self.active_policies):
->>>>>>> 5fd89e3d
             pol_infos = np.array(agent_infos)[samp]
             if policy.name not in policy_infos:
                 policy_infos[policy.name] = list(pol_infos)
