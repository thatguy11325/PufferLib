from setuptools import find_packages, setup

REPO_URL = "https://github.com/PufferAI/PufferLib"

setup(
    name="pufferlib",
    description="PufferAI Library"
    "PufferAI's library of RL tools and utilities",
    long_description_content_type="text/markdown",
    version='0.1.1',
    packages=find_packages(),
    include_package_data=True,
    install_requires=[
        'ray[all]==2.0.0',
        'opencv-python==3.4.17.63',
        'nmmo==1.6.0.7',
        'openskill==2.4.0',
        'magent==0.2.4',
<<<<<<< HEAD
        'nle==0.9.0',
        #'git+https://github.com/oxwhirl/smac.git',
        #'pettingzoo[butterfly]==1.22.1',
=======
        'nle==0.8.1',
        #'pettingzoo[butterfly]==1.22.1'
>>>>>>> 17261fd4
    ],
    python_requires=">=3.7",
    license="MIT",
    author="Joseph Suarez",
    author_email="jsuarez@mit.edu",
    url=REPO_URL,
    keywords=["Puffer", "AI", "RL"],
    classifiers=[
        "Intended Audience :: Science/Research",
        "Intended Audience :: Developers",
        "License :: OSI Approved :: MIT License",
        "Programming Language :: Python :: 3.8",
        "Programming Language :: Python :: 3.9",
    ],
)
#stable_baselines3
#supersuit==3.3.5
#'git+https://github.com/oxwhirl/smac.git',

#curl -L -o smac.zip https://blzdistsc2-a.akamaihd.net/Linux/SC2.4.10.zip
#unzip -P iagreetotheeula smac.zip 
#curl -L -o maps.zip https://github.com/oxwhirl/smac/releases/download/v0.1-beta1/SMAC_Maps.zip
#unzip maps.zip && mv SMAC_Maps/ StarCraftII/Maps/<|MERGE_RESOLUTION|>--- conflicted
+++ resolved
@@ -16,14 +16,9 @@
         'nmmo==1.6.0.7',
         'openskill==2.4.0',
         'magent==0.2.4',
-<<<<<<< HEAD
         'nle==0.9.0',
         #'git+https://github.com/oxwhirl/smac.git',
         #'pettingzoo[butterfly]==1.22.1',
-=======
-        'nle==0.8.1',
-        #'pettingzoo[butterfly]==1.22.1'
->>>>>>> 17261fd4
     ],
     python_requires=">=3.7",
     license="MIT",
