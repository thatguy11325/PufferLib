--- conflicted
+++ resolved
@@ -693,11 +693,7 @@
   env_name: snake
   use_rnn: True
   train:
-<<<<<<< HEAD
-    total_timesteps: 1_000_000_000
-=======
     total_timesteps: 10_000_000_000
->>>>>>> 5f235a25
     num_envs: 2
     num_workers: 2
     env_batch_size: 1
