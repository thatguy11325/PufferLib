--- conflicted
+++ resolved
@@ -21,11 +21,7 @@
 import psutil
 import gymnasium
 
-<<<<<<< HEAD
 DEFAULT_TIMEOUT = 10
-=======
-DEFAULT_TIMEOUT = 5
->>>>>>> a2224b21
 
 import time
 from functools import wraps
@@ -195,7 +191,6 @@
     print()
 
 if __name__ == '__main__':
-<<<<<<< HEAD
     from pufferlib.environments import nocturne
     env_creator = nocturne.env_creator()
     profile_emulation(env_creator)
@@ -207,8 +202,7 @@
     #profile_emulation(env_creator)
     profile_puffer(env_creator, num_envs=24,
         batch_size=8, backend=Multiprocessing, zero_copy=False)
- 
-=======
+
     from pufferlib.environments import ocean
     env_creator = ocean.env_creator('grid')
     #profile_emulation(env_creator)
@@ -222,7 +216,6 @@
 
     exit(0)
 
->>>>>>> a2224b21
     from pufferlib.environments import nmmo
     print('Neural MMO')
     env_creator = nmmo.env_creator()
